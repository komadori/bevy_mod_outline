--- conflicted
+++ resolved
@@ -162,19 +162,12 @@
                     })
                     .with_depth_mode(volume_flags.depth_mode)
                     .with_offset_zero(volume_uniform.offset == 0.0)
-<<<<<<< HEAD
-                    .with_hdr_format(view.hdr);
+                    .with_hdr_format(view.hdr)
+                    .with_morph_targets(mesh.morph_targets.is_some());
                 let Ok(pipeline) = pipelines
                     .specialize(&pipeline_cache, &outline_pipeline, key, &mesh.layout) else {
                         continue;
                     };
-=======
-                    .with_hdr_format(view.hdr)
-                    .with_morph_targets(mesh.morph_targets.is_some());
-                let pipeline = pipelines
-                    .specialize(&pipeline_cache, &outline_pipeline, key, &mesh.layout)
-                    .unwrap();
->>>>>>> ae5c3314
                 let distance = rangefinder.distance(&Mat4::from_translation(volume_uniform.origin));
                 if transparent {
                     transparent_phase.add(TransparentOutline {
