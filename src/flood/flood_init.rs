use bevy::prelude::*;
<<<<<<< HEAD
use bevy::render::camera::ExtractedCamera;
use bevy::render::mesh::allocator::MeshAllocator;
=======
use bevy::render::camera::{ExtractedCamera, Viewport};
>>>>>>> 1903c4b4
use bevy::render::mesh::RenderMesh;
use bevy::render::render_asset::RenderAssets;
use bevy::render::render_phase::{DrawFunctions, PhaseItemExtraIndex, ViewSortedRenderPhases};
use bevy::render::render_resource::{PipelineCache, SpecializedMeshPipelines};
use bevy::render::sync_world::MainEntity;
use bevy::render::view::{ExtractedView, RenderLayers};
use bevy::render::{
    render_phase::SortedRenderPhase,
    render_resource::{
        LoadOp, Operations, RenderPassColorAttachment, RenderPassDescriptor, StoreOp,
    },
    renderer::RenderContext,
    texture::CachedTexture,
};
use wgpu_types::ImageSubresourceRange;

use crate::uniforms::ExtractedOutline;
use crate::view_uniforms::OutlineQueueStatus;

use super::bounds::FloodMeshBounds;
use super::node::FloodOutline;
use super::{
    DepthMode, DrawMode, DrawOutline, OutlinePipeline, OutlineViewUniform, PassType, PipelineKey,
};

pub(crate) fn prepare_flood_phases(
    query: Query<&ExtractedView, With<OutlineViewUniform>>,
    mut flood_phases: ResMut<ViewSortedRenderPhases<FloodOutline>>,
) {
    for view in query.iter() {
        flood_phases.insert_or_clear(view.retained_view_entity);
    }
}

#[allow(clippy::too_many_arguments)]
pub(crate) fn queue_flood_meshes(
    flood_draw_functions: Res<DrawFunctions<FloodOutline>>,
    outline_pipeline: Res<OutlinePipeline>,
    mut pipelines: ResMut<SpecializedMeshPipelines<OutlinePipeline>>,
    pipeline_cache: Res<PipelineCache>,
    render_meshes: Res<RenderAssets<RenderMesh>>,
<<<<<<< HEAD
    mesh_allocator: Res<MeshAllocator>,
    material_meshes: Query<(Entity, &MainEntity, &ExtractedOutline)>,
    mut flood_phases: ResMut<ViewSortedRenderPhases<FloodOutline>>,
    mut views: Query<(
        &ExtractedView,
        Option<&RenderLayers>,
        &mut OutlineQueueStatus,
=======
    material_meshes: Query<(Entity, &MainEntity, &ExtractedOutline, &FloodMeshBounds)>,
    mut flood_phases: ResMut<ViewSortedRenderPhases<FloodOutline>>,
    mut views: Query<(
        Entity,
        Option<&RenderLayers>,
        &mut OutlineQueueStatus,
        &ExtractedView,
        &ExtractedCamera,
>>>>>>> 1903c4b4
    )>,
) {
    let draw_flood = flood_draw_functions.read().get_id::<DrawOutline>().unwrap();

<<<<<<< HEAD
    for (view, view_mask, mut queue_status) in views.iter_mut() {
=======
    for (view_entity, view_mask, mut queue_status, view, camera) in views.iter_mut() {
>>>>>>> 1903c4b4
        let view_mask = view_mask.cloned().unwrap_or_default();

        let Some(flood_phase) = flood_phases.get_mut(&view.retained_view_entity) else {
            continue;
        };

        // Get the camera's physical target size for correct screen bounds calculation
        let fallback_viewport = Viewport {
            physical_size: camera.physical_target_size.unwrap_or_default(),
            ..default()
        };
        let viewport = camera.viewport.as_ref().unwrap_or(&fallback_viewport);

        let clip_from_world = view.clip_from_world.unwrap_or_else(|| {
            view.clip_from_view * view.world_from_view.compute_matrix().inverse()
        });

        for (entity, main_entity, outline, mesh_bounds) in material_meshes.iter() {
            if !outline.volume {
                continue;
            }

            if !view_mask.intersects(&outline.layers) {
                continue;
            }

            if outline.draw_mode != DrawMode::JumpFlood {
                continue;
            }

            let Some(mesh) = render_meshes.get(outline.mesh_id) else {
                continue;
            };

<<<<<<< HEAD
            let (_vertex_slab, index_slab) = mesh_allocator.mesh_slabs(&outline.mesh_id);
=======
            // Calculate screen-space bounds of outline
            let border = outline.instance_data.volume_offset.ceil() as u32;
            let Some(screen_space_bounds) =
                mesh_bounds.calculate_screen_space_bounds(&clip_from_world, viewport, border)
            else {
                continue;
            };
>>>>>>> 1903c4b4

            let flood_key = PipelineKey::new()
                .with_primitive_topology(mesh.primitive_topology())
                .with_depth_mode(DepthMode::Flat)
                .with_morph_targets(mesh.morph_targets.is_some())
                .with_vertex_offset_zero(true)
                .with_plane_offset_zero(true)
                .with_pass_type(PassType::FloodInit)
                .with_double_sided(outline.double_sided)
                .with_alpha_mask_texture(outline.alpha_mask_id.is_some())
                .with_alpha_mask_channel(outline.alpha_mask_channel);

            queue_status.has_volume = true;

            if let Ok(pipeline) =
                pipelines.specialize(&pipeline_cache, &outline_pipeline, flood_key, &mesh.layout)
            {
                flood_phase.add(FloodOutline {
                    distance: 0.0,
                    entity,
                    main_entity: *main_entity,
                    pipeline,
                    draw_function: draw_flood,
                    batch_range: 0..0,
                    extra_index: PhaseItemExtraIndex::None,
                    indexed: index_slab.is_some(),
                    volume_offset: outline.instance_data.volume_offset,
                    screen_space_bounds,
                });
            }
        }
    }
}

pub(crate) struct FloodInitPass<'w> {
    world: &'w World,
    view_entity: Entity,
    flood_phase: &'w SortedRenderPhase<FloodOutline>,
    camera: &'w ExtractedCamera,
}

impl<'w> FloodInitPass<'w> {
    pub fn new(
        world: &'w World,
        view_entity: Entity,
        flood_phase: &'w SortedRenderPhase<FloodOutline>,
        camera: &'w ExtractedCamera,
    ) -> Self {
        Self {
            world,
            view_entity,
            flood_phase,
            camera,
        }
    }

    pub fn execute(
        &mut self,
        render_context: &mut RenderContext<'_>,
        index: usize,
        output: &CachedTexture,
    ) {
        render_context
            .command_encoder()
            .clear_texture(&output.texture, &ImageSubresourceRange::default());

        let color_attachment = RenderPassColorAttachment {
            view: &output.default_view,
            resolve_target: None,
            ops: Operations {
                load: LoadOp::Clear(wgpu_types::Color {
                    r: -1.0,
                    g: -1.0,
                    b: -1.0,
                    a: 0.0,
                }),
                store: StoreOp::Store,
            },
        };

        let mut init_pass = render_context.begin_tracked_render_pass(RenderPassDescriptor {
            label: Some("outline_flood_init"),
            color_attachments: &[Some(color_attachment)],
            depth_stencil_attachment: None,
            timestamp_writes: None,
            occlusion_query_set: None,
        });

        if let Some(viewport) = self.camera.viewport.as_ref() {
            init_pass.set_camera_viewport(viewport);
        }

        if let Err(err) = self.flood_phase.render_range(
            &mut init_pass,
            self.world,
            self.view_entity,
            index..=index,
        ) {
            error!("Error encountered while rendering the outline flood init phase {err:?}");
        }
    }
}<|MERGE_RESOLUTION|>--- conflicted
+++ resolved
@@ -1,10 +1,6 @@
 use bevy::prelude::*;
-<<<<<<< HEAD
-use bevy::render::camera::ExtractedCamera;
+use bevy::render::camera::{ExtractedCamera, Viewport};
 use bevy::render::mesh::allocator::MeshAllocator;
-=======
-use bevy::render::camera::{ExtractedCamera, Viewport};
->>>>>>> 1903c4b4
 use bevy::render::mesh::RenderMesh;
 use bevy::render::render_asset::RenderAssets;
 use bevy::render::render_phase::{DrawFunctions, PhaseItemExtraIndex, ViewSortedRenderPhases};
@@ -46,33 +42,19 @@
     mut pipelines: ResMut<SpecializedMeshPipelines<OutlinePipeline>>,
     pipeline_cache: Res<PipelineCache>,
     render_meshes: Res<RenderAssets<RenderMesh>>,
-<<<<<<< HEAD
     mesh_allocator: Res<MeshAllocator>,
-    material_meshes: Query<(Entity, &MainEntity, &ExtractedOutline)>,
+    material_meshes: Query<(Entity, &MainEntity, &ExtractedOutline, &FloodMeshBounds)>,
     mut flood_phases: ResMut<ViewSortedRenderPhases<FloodOutline>>,
     mut views: Query<(
         &ExtractedView,
+        &ExtractedCamera,
         Option<&RenderLayers>,
         &mut OutlineQueueStatus,
-=======
-    material_meshes: Query<(Entity, &MainEntity, &ExtractedOutline, &FloodMeshBounds)>,
-    mut flood_phases: ResMut<ViewSortedRenderPhases<FloodOutline>>,
-    mut views: Query<(
-        Entity,
-        Option<&RenderLayers>,
-        &mut OutlineQueueStatus,
-        &ExtractedView,
-        &ExtractedCamera,
->>>>>>> 1903c4b4
     )>,
 ) {
     let draw_flood = flood_draw_functions.read().get_id::<DrawOutline>().unwrap();
 
-<<<<<<< HEAD
-    for (view, view_mask, mut queue_status) in views.iter_mut() {
-=======
-    for (view_entity, view_mask, mut queue_status, view, camera) in views.iter_mut() {
->>>>>>> 1903c4b4
+    for (view, camera, view_mask, mut queue_status) in views.iter_mut() {
         let view_mask = view_mask.cloned().unwrap_or_default();
 
         let Some(flood_phase) = flood_phases.get_mut(&view.retained_view_entity) else {
@@ -107,9 +89,6 @@
                 continue;
             };
 
-<<<<<<< HEAD
-            let (_vertex_slab, index_slab) = mesh_allocator.mesh_slabs(&outline.mesh_id);
-=======
             // Calculate screen-space bounds of outline
             let border = outline.instance_data.volume_offset.ceil() as u32;
             let Some(screen_space_bounds) =
@@ -117,7 +96,8 @@
             else {
                 continue;
             };
->>>>>>> 1903c4b4
+
+            let (_vertex_slab, index_slab) = mesh_allocator.mesh_slabs(&outline.mesh_id);
 
             let flood_key = PipelineKey::new()
                 .with_primitive_topology(mesh.primitive_topology())
