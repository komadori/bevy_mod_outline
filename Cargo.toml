[package]
name = "bevy_mod_outline"
version = "0.10.0"
edition = "2021"
license = "MIT OR Apache-2.0"
description = "A mesh outlining plugin for Bevy."
readme = "README.md"
homepage = "https://www.robinkay.uk/"
repository = "https://github.com/komadori/bevy_mod_outline/"
keywords = ["gamedev", "bevy", "outline"]
categories = ["game-engines", "rendering"]

[dependencies]
bevy = { version = "0.16.0", default-features = false, features = [
    "std",
    "async_executor",
    "bevy_log",
    "bevy_color",
    "bevy_image",
    "bevy_pbr",
] }
bitfield = "0.15"
interpolation = { version = "0.3", optional = true }
thiserror = "1.0"
nonmax = "0.5"
<<<<<<< HEAD
wgpu-types = "24"
=======
wgpu-types = "23"
itertools = { version = "0.14", optional = true }
>>>>>>> 5a91f276

[features]
default = ["flood", "interpolation", "reflect", "scene"]
flood = ["dep:itertools"]
reflect = []
scene = ["bevy/bevy_scene"]

[dev-dependencies]
bevy = { version = "0.16.0", default-features = false, features = [
    "animation",
    "bevy_gltf",
    "bevy_pbr",
    "bevy_sprite",
    "bevy_state",
    "bevy_text",
    "bevy_ui",
    "bevy_window",
    "bevy_winit",
    "default_font",
    "png",
    "x11",
    "ktx2",
    "smaa_luts",
    "tonemapping_luts",
    "zstd",
] }

[[example]]
name = "shapes"
path = "examples/shapes.rs"

[[example]]
name = "pieces"
path = "examples/pieces.rs"

[[example]]
name = "flying_objects"
path = "examples/flying_objects.rs"

[[example]]
name = "render_layers"
path = "examples/render_layers.rs"

[[example]]
name = "animated_fox"
path = "examples/animated_fox.rs"

[[example]]
name = "hollow"
path = "examples/hollow.rs"

[[example]]
name = "morph_targets"
path = "examples/morph_targets.rs"

[[example]]
name = "ui_aa"
path = "examples/ui_aa.rs"

[[example]]
name = "alpha_mask"
path = "examples/alpha_mask.rs"

#[patch.crates-io]
#bevy = { path = "../bevy" }<|MERGE_RESOLUTION|>--- conflicted
+++ resolved
@@ -23,12 +23,8 @@
 interpolation = { version = "0.3", optional = true }
 thiserror = "1.0"
 nonmax = "0.5"
-<<<<<<< HEAD
 wgpu-types = "24"
-=======
-wgpu-types = "23"
 itertools = { version = "0.14", optional = true }
->>>>>>> 5a91f276
 
 [features]
 default = ["flood", "interpolation", "reflect", "scene"]
