use std::f32::consts::{PI, TAU};

use bevy::{gltf::GltfPlugin, prelude::*, scene::SceneInstance, window::close_on_esc};
use bevy_mod_outline::*;

fn main() {
    App::new()
        // Register outline normal vertex attribute with glTF plugin
        .add_plugins(
            DefaultPlugins.build().set(
                GltfPlugin::default()
                    .add_custom_vertex_attribute("_OUTLINE_NORMAL", ATTRIBUTE_OUTLINE_NORMAL),
            ),
        )
        .add_plugins(OutlinePlugin)
        .insert_resource(AmbientLight {
            color: Color::WHITE,
            brightness: 1.0,
        })
        .add_systems(Startup, setup)
        .add_systems(
            Update,
            (setup_scene_once_loaded, rotates, rotates_hue, close_on_esc),
        )
        .run();
}

#[derive(Component)]
struct Rotates;

#[derive(Component)]
struct RotatesHue;

fn setup(mut commands: Commands, asset_server: Res<AssetServer>) {
    // Camera
    commands.spawn(Camera3dBundle {
        transform: Transform::from_xyz(20.0, 20.0, 30.0)
            .looking_at(Vec3::new(0.0, 0.0, 0.0), Vec3::Y),
        ..default()
    });

    // Light
    commands.spawn(DirectionalLightBundle {
        transform: Transform::from_rotation(Quat::from_euler(EulerRot::ZYX, 0.0, 1.0, -PI / 4.)),
        directional_light: DirectionalLight {
            shadows_enabled: true,
            ..default()
        },
        ..default()
    });

    // Hollow
    commands
        .spawn(SceneBundle {
            scene: asset_server.load("hollow.glb#Scene0"),
            ..default()
        })
        .insert(Rotates)
<<<<<<< HEAD
        .insert(ComputedOutline::default());
=======
        .insert(OutlineBundle {
            outline: OutlineVolume {
                visible: true,
                width: 7.5,
                colour: Color::BLUE,
            },
            stencil: OutlineStencil {
                enabled: true,
                offset: 0.0,
            },
            ..default()
        });
>>>>>>> 600f58ba
}

// Once the scene is loaded, start the animation and add an outline
fn setup_scene_once_loaded(
    mut commands: Commands,
    scene_query: Query<&SceneInstance>,
    scene_manager: Res<SceneSpawner>,
    name_query: Query<&Name, With<Handle<StandardMaterial>>>,
    mut done: Local<bool>,
) {
    if !*done {
        if let Ok(scene) = scene_query.get_single() {
            if scene_manager.instance_is_ready(**scene) {
                for entity in scene_manager.iter_instance_entities(**scene) {
                    commands
                        .entity(entity)
<<<<<<< HEAD
                        .insert(OutlineBundle {
                            outline: OutlineVolume {
                                visible: true,
                                width: 7.5,
                                colour: Color::BLUE,
                            },
                            stencil: OutlineStencil {
                                enabled: true,
                                offset: 0.0,
                            },
                            ..default()
                        })
                        .insert(InheritOutline);
=======
                        .insert(InheritOutlineBundle::default());
>>>>>>> 600f58ba
                    if let Ok(name) = name_query.get(entity) {
                        if name.as_str() == "inside" {
                            commands.entity(entity).insert(RotatesHue);
                        }
                    }
                }
                *done = true;
            }
        }
    }
}

fn rotates(mut query: Query<&mut Transform, With<Rotates>>, timer: Res<Time>, mut t: Local<f32>) {
    *t = (*t + timer.delta_seconds()) % TAU;
    let a = t.sin();
    for mut transform in query.iter_mut() {
        *transform = Transform::from_rotation(Quat::from_rotation_y(a));
    }
}

fn rotates_hue(
    query: Query<&mut Handle<StandardMaterial>, With<RotatesHue>>,
    mut materials: ResMut<Assets<StandardMaterial>>,
    timer: Res<Time>,
) {
    for handle in query.iter() {
        let material = materials.get_mut(handle).unwrap();
        let mut colour = material.base_color.as_hsla_f32();
        colour[0] = (colour[0] + 15.0 * timer.delta_seconds()) % 360.0;
        material.base_color = Color::Hsla {
            hue: colour[0],
            saturation: colour[1],
            lightness: colour[2],
            alpha: colour[3],
        };
    }
}<|MERGE_RESOLUTION|>--- conflicted
+++ resolved
@@ -56,9 +56,6 @@
             ..default()
         })
         .insert(Rotates)
-<<<<<<< HEAD
-        .insert(ComputedOutline::default());
-=======
         .insert(OutlineBundle {
             outline: OutlineVolume {
                 visible: true,
@@ -71,7 +68,6 @@
             },
             ..default()
         });
->>>>>>> 600f58ba
 }
 
 // Once the scene is loaded, start the animation and add an outline
@@ -88,23 +84,7 @@
                 for entity in scene_manager.iter_instance_entities(**scene) {
                     commands
                         .entity(entity)
-<<<<<<< HEAD
-                        .insert(OutlineBundle {
-                            outline: OutlineVolume {
-                                visible: true,
-                                width: 7.5,
-                                colour: Color::BLUE,
-                            },
-                            stencil: OutlineStencil {
-                                enabled: true,
-                                offset: 0.0,
-                            },
-                            ..default()
-                        })
-                        .insert(InheritOutline);
-=======
                         .insert(InheritOutlineBundle::default());
->>>>>>> 600f58ba
                     if let Ok(name) = name_query.get(entity) {
                         if name.as_str() == "inside" {
                             commands.entity(entity).insert(RotatesHue);
